<<<<<<< HEAD
=======
use serde::{Deserialize, Deserializer, Serialize, Serializer};
use serde_derive::{Deserialize, Serialize};
// use serde_derive::serde;
use serde_json;

>>>>>>> 9d2d8b38
use std::collections::HashSet;

use super::Location;
use crate::util::collections::Map;

<<<<<<< HEAD
use grid::parse::{Mark, ParsedElectrode, ParsedGrid, PiConfig};
=======
use crate::grid::parse::{Mark, ParsedElectrode, ParsedGrid};
>>>>>>> 9d2d8b38

#[derive(Debug, PartialEq, Eq, Hash, Serialize, Deserialize, Clone)]
pub struct Electrode {
    pub pin: u32,
    pub peripheral: Option<Peripheral>,
}

#[derive(Debug, PartialEq, Eq, Hash, Serialize, Deserialize, Clone)]
#[serde(tag = "type")]
pub enum Peripheral {
    Heater { pwm_channel: u8, spi_channel: u8 },
    Input { pwm_channel: u8, name: String },
    Output { pwm_channel: u8, name: String },
}

impl Electrode {
    pub fn is_compatible(&self, other: &Self) -> bool {
        let (mine, theirs) = match (&self.peripheral, &other.peripheral) {
            (None, None) => return true,
            (Some(p1), Some(p2)) => (p1, p2),
            _ => return false,
        };

        use self::Peripheral::*;
        match (mine, theirs) {
            (Input { name: n1, .. }, Input { name: n2, .. }) => n1 == n2,
            (Output { name: n1, .. }, Output { name: n2, .. }) => n1 == n2,
            (Heater { .. }, Heater { .. }) => true,
            _ => false,
        }
    }
}

#[derive(Debug, Default, PartialEq, Eq, Clone)]
pub struct Grid {
    pub vec: Vec<Vec<Option<Electrode>>>,
}

#[cfg_attr(rustfmt, rustfmt_skip)]
const NEIGHBORS_8: [Location; 8] = [
    Location { y: -1, x: -1 },
    Location { y:  0, x: -1 },
    Location { y:  1, x: -1 },
    Location { y: -1, x: 0 },
    // Location {y:  0, x:  0},
    Location { y:  1, x: 0 },
    Location { y: -1, x: 1 },
    Location { y:  0, x: 1 },
    Location { y:  1, x: 1 }
];

#[cfg_attr(rustfmt, rustfmt_skip)]
pub const NEIGHBORS_5: [Location; 5] = [
    Location { y:  0, x: -1 },
    Location { y: -1, x:  0 },
    Location { y:  0, x:  0 },
    Location { y:  1, x:  0 },
    Location { y:  0, x:  1 },
];

#[cfg_attr(rustfmt, rustfmt_skip)]
const NEIGHBORS_4: [Location; 4] = [
    Location { y:  0, x: -1 },
    Location { y: -1, x: 0 },
    // Location {y:  0, x:  0},
    Location { y:  1, x: 0 },
    Location { y:  0, x: 1 },
];

impl Grid {
    pub fn to_parsed_grid(&self) -> ParsedGrid {
        let mut peripherals = Map::new();
        let board = self
            .vec
            .iter()
            .enumerate()
            .map(|(i, row)| {
                row.iter()
                    .enumerate()
                    .map(|(j, e_opt)| match e_opt {
                        None => ParsedElectrode::Marked(Mark::Empty),
                        Some(e) => {
                            if let Some(ref peripheral) = e.peripheral {
                                let loc = Location {
                                    y: i as i32,
                                    x: j as i32,
                                };
                                peripherals.insert(loc.to_string(), peripheral.clone());
                            }
                            ParsedElectrode::Index(e.pin)
                        }
                    })
                    .collect()
            })
            .collect();
<<<<<<< HEAD
        let pi_config = PiConfig::default();
        ParsedGrid {
            pi_config,
            board,
            peripherals,
        }
=======
        ParsedGrid { board, peripherals }
>>>>>>> 9d2d8b38
    }

    pub fn to_strs(&self) -> Vec<String> {
        self.vec
            .iter()
            .map(|row| {
                row.iter()
                    .map(|electrode| if let Some(_) = electrode { '.' } else { ' ' })
                    .collect()
            })
            .collect()
    }

    pub fn rectangle(h: usize, w: usize) -> Self {
        let mut pin = 0;
        let always_cell = |_| {
            let cell = Some(Electrode {
                pin: pin,
                peripheral: None,
            });
            pin += 1;
            cell
        };
        Grid::from_function(always_cell, h, w)
    }

    pub fn max_height(&self) -> usize {
        self.vec.len()
    }

    pub fn max_width(&self) -> usize {
        self.vec.iter().map(|row| row.len()).max().unwrap_or(0)
    }

    pub fn max_pin(&self) -> u32 {
        self.vec
            .iter()
            .flat_map(|row| row.iter())
            .map(|e| e.as_ref().map_or(0, |e| e.pin))
            .max()
            .unwrap_or(0)
    }

    pub fn locations<'a>(&'a self) -> impl Iterator<Item = (Location, Electrode)> + 'a {
        self.vec.iter().enumerate().flat_map(|(i, row)| {
            row.iter().enumerate().filter_map(move |(j, cell_opt)| {
                cell_opt.as_ref().map(|cell: &Electrode| {
                    (
                        Location {
                            y: i as i32,
                            x: j as i32,
                        },
                        cell.clone(),
                    )
                })
            })
        })
    }

<<<<<<< HEAD
    /// Tests if this grid is compatible within `bigger` when `offset` is applied
    /// to `self`
    fn is_compatible_within(
        &self,
        offset: Location,
        bigger: &Self,
        snapshot: &Snapshot,
        bad_edges: &Set<(Location, Location)>,
    ) -> bool {
        self.locations().all(|(loc, my_cell)| {
            let their_loc = &loc + &offset;
            bigger.get_cell(&their_loc).map_or(false, |theirs| {
                // make sure that it's not the case that an internal edge to this subgrid is a bad edge in the larger grid
                my_cell.is_compatible(&theirs)
                    && !snapshot.droplets.values().any(|droplet| {
                        let corner1 = droplet.location;
                        let corner2 = &droplet.location + &droplet.dimensions;
                        their_loc.min_distance_to_box(corner1, corner2) <= 0
                    })
                    && !(self.get_cell(&loc.south()).is_some()
                        && bad_edges.contains(&(their_loc, their_loc.south())))
                    && !(self.get_cell(&loc.east()).is_some()
                        && bad_edges.contains(&(their_loc, their_loc.east())))
            })
        })
    }

    fn mapping_into_other_from_offset(
        &self,
        offset: Location,
        _bigger: &Self,
    ) -> Map<Location, Location> {
        // assert!(self.is_compatible_within(offset, bigger));

        let mut map = Map::new();

        for (loc, _) in self.locations() {
            map.insert(loc, &loc + &offset);
        }

        map
    }

    pub fn place(
        &self,
        smaller: &Self,
        snapshot: &Snapshot,
        bad_edges: &Set<(Location, Location)>,
    ) -> Option<Map<Location, Location>> {
        let offset_found = self
            .vec
            .iter()
            .enumerate()
            .flat_map(move |(i, row)| {
                (0..row.len()).map(move |j| Location {
                    y: i as i32,
                    x: j as i32,
                })
            })
            .find(|&offset| smaller.is_compatible_within(offset, self, snapshot, bad_edges));

        let result =
            offset_found.map(|offset| smaller.mapping_into_other_from_offset(offset, self));

        // verify the mapping by checking that each space is far enough away from the droplets
        if let Some(mapping) = result.as_ref() {
            for droplet in snapshot.droplets.values() {
                let corner1 = droplet.location;
                let corner2 = &droplet.location + &droplet.dimensions;
                for loc in mapping.values() {
                    assert!(loc.min_distance_to_box(corner1, corner2) > 0);
                }
            }
        };

        result
    }

=======
>>>>>>> 9d2d8b38
    pub fn from_function<F>(mut f: F, height: usize, width: usize) -> Grid
    where
        F: FnMut(Location) -> Option<Electrode>,
    {
        let vec: Vec<Vec<_>> = (0..height)
            .map(move |i| {
                (0..width)
                    .map(|j| {
                        f(Location {
                            y: i as i32,
                            x: j as i32,
                        })
                    })
                    .collect()
            })
            .collect();

        Grid { vec }
    }

    // from here on out, functions only return valid locations

    pub fn get_cell(&self, loc: &Location) -> Option<&Electrode> {
        if loc.x < 0 || loc.y < 0 {
            return None;
        }
        let i = loc.y as usize;
        let j = loc.x as usize;
        self.vec
            .get(i)
            .and_then(|row| row.get(j).and_then(|cell_opt| cell_opt.as_ref()))
    }

    pub fn get_cell_mut(&mut self, loc: &Location) -> Option<&mut Electrode> {
        if loc.x < 0 || loc.y < 0 {
            return None;
        }
        let i = loc.y as usize;
        let j = loc.x as usize;
        self.vec
            .get_mut(i)
            .and_then(|row| row.get_mut(j).and_then(|cell_opt| cell_opt.as_mut()))
    }

    fn locations_from_offsets<'a, I>(&self, loc: &Location, offsets: I) -> Vec<Location>
    where
        I: Iterator<Item = &'a Location>,
    {
        offsets
            .map(|off| *loc + *off)
            .filter(|loc| self.get_cell(loc).is_some())
            .collect()
    }

    pub fn neighbors4(&self, loc: &Location) -> Vec<Location> {
        self.locations_from_offsets(loc, NEIGHBORS_4.into_iter())
    }

    pub fn neighbors8(&self, loc: &Location) -> Vec<Location> {
        self.locations_from_offsets(loc, NEIGHBORS_8.into_iter())
    }

    pub fn neighbors9(&self, loc: &Location) -> Vec<Location> {
        let mut vec = self.locations_from_offsets(loc, NEIGHBORS_8.into_iter());
        vec.push(*loc);
        vec
    }

    /// Returns a Vec representing the neighbors of the location combined with
    /// the dimensions of the droplet.
    pub fn neighbors_dimensions(&self, loc: &Location, dimensions: &Location) -> Vec<Location> {
        let mut dimensions_nbrhd: HashSet<Location> = HashSet::new();
        for y in 0..dimensions.y {
            for x in 0..dimensions.x {
                let new_loc = *loc + Location { y, x };
                dimensions_nbrhd.extend(self.neighbors9(&new_loc));
            }
        }
        dimensions_nbrhd.iter().cloned().collect()
    }
}

#[cfg(test)]
impl Grid {
    pub fn is_connected(&self) -> bool {
        use crate::grid::location::tests::connected_components;
        let locs = self.locations().map(|(loc, _cell)| loc);
        let label_map = connected_components(locs);
        label_map.values().all(|v| *v == 0)
    }
}

// impl Serialize for Grid {
//     fn serialize<S>(&self, serializer: S) -> Result<S::Ok, S::Error>
//     where
//         S: Serializer,
//     {
//         self.to_parsed_grid().serialize(serializer)
//     }
// }

// impl<'de> Deserialize<'de> for Grid {
//     fn deserialize<D>(deserializer: D) -> Result<Self, D::Error>
//     where
//         D: Deserializer<'de>,
//     {
//         ParsedGrid::deserialize(deserializer).map(|pg| pg.to_grid())
//     }
// }

// #[cfg(test)]
// pub mod tests {
//     use super::*;

//     use std::iter::FromIterator;

//     #[test]
//     fn test_connected() {
//         let el = || {
//             Some(Electrode {
//                 pin: 0,
//                 peripheral: None,
//             })
//         };
//         let grid1 = Grid {
//             vec: vec![vec![None, el()], vec![el(), None]],
//         };
//         let grid2 = Grid {
//             vec: vec![vec![el(), el()], vec![None, None]],
//         };

//         assert!(!grid1.is_connected());
//         assert!(grid2.is_connected())
//     }

//     #[test]
//     fn test_place_heater() {
//         let mut grid = Grid::rectangle(3, 3);
//         let heater_loc = Location { y: 2, x: 1 };
//         grid.get_cell_mut(&heater_loc).unwrap().peripheral = Some(Peripheral::Heater {
//             // these don't matter, they shouldn't be used for compatibility
//             pwm_channel: 10,
//             spi_channel: 42,
//         });

//         let mut small_grid = Grid::rectangle(1, 1);
//         small_grid
//             .get_cell_mut(&Location { y: 0, x: 0 })
//             .unwrap()
//             .peripheral = Some(Peripheral::Heater {
//             pwm_channel: 0,
//             spi_channel: 0,
//         });

//         let snapshot = &Snapshot::default();
//         let bad_edges = &Set::default();

//         let map = grid.place(&small_grid, snapshot, bad_edges).unwrap();

//         assert_eq!(map.get(&Location { y: 0, x: 0 }), Some(&heater_loc));
//     }

//     #[test]
//     fn grid_self_compatible() {
//         let g1 = Grid::rectangle(5, 4);
//         let g2 = Grid::rectangle(5, 4);
//         let zero = Location { x: 0, y: 0 };
//         let snapshot = &Snapshot::default();
//         let bad_edges = &Set::default();
//         assert!(g1.is_compatible_within(zero, &g2, snapshot, bad_edges))
//     }

//     #[test]
//     fn grid_self_place() {
//         let grid = Grid::rectangle(5, 4);

//         let snapshot = &Snapshot::default();
//         let bad_edges = &Set::default();
//         let map = grid.place(&grid, snapshot, bad_edges).unwrap();

//         let identity_locs: Map<Location, Location> =
//             Map::from_iter(grid.locations().map(|(loc, _)| (loc, loc)));
//         assert_eq!(&identity_locs, &map);
//     }
// }<|MERGE_RESOLUTION|>--- conflicted
+++ resolved
@@ -1,21 +1,15 @@
-<<<<<<< HEAD
-=======
 use serde::{Deserialize, Deserializer, Serialize, Serializer};
 use serde_derive::{Deserialize, Serialize};
 // use serde_derive::serde;
 use serde_json;
 
->>>>>>> 9d2d8b38
 use std::collections::HashSet;
+use std::io::Read;
 
 use super::Location;
 use crate::util::collections::Map;
 
-<<<<<<< HEAD
-use grid::parse::{Mark, ParsedElectrode, ParsedGrid, PiConfig};
-=======
 use crate::grid::parse::{Mark, ParsedElectrode, ParsedGrid};
->>>>>>> 9d2d8b38
 
 #[derive(Debug, PartialEq, Eq, Hash, Serialize, Deserialize, Clone)]
 pub struct Electrode {
@@ -111,16 +105,7 @@
                     .collect()
             })
             .collect();
-<<<<<<< HEAD
-        let pi_config = PiConfig::default();
-        ParsedGrid {
-            pi_config,
-            board,
-            peripherals,
-        }
-=======
         ParsedGrid { board, peripherals }
->>>>>>> 9d2d8b38
     }
 
     pub fn to_strs(&self) -> Vec<String> {
@@ -162,6 +147,11 @@
             .map(|e| e.as_ref().map_or(0, |e| e.pin))
             .max()
             .unwrap_or(0)
+    }
+
+    pub fn from_reader<R: Read>(reader: R) -> Result<Grid, serde_json::Error> {
+        let parsed_grid: ParsedGrid = serde_json::from_reader(reader)?;
+        Ok(parsed_grid.to_grid())
     }
 
     pub fn locations<'a>(&'a self) -> impl Iterator<Item = (Location, Electrode)> + 'a {
@@ -180,87 +170,6 @@
         })
     }
 
-<<<<<<< HEAD
-    /// Tests if this grid is compatible within `bigger` when `offset` is applied
-    /// to `self`
-    fn is_compatible_within(
-        &self,
-        offset: Location,
-        bigger: &Self,
-        snapshot: &Snapshot,
-        bad_edges: &Set<(Location, Location)>,
-    ) -> bool {
-        self.locations().all(|(loc, my_cell)| {
-            let their_loc = &loc + &offset;
-            bigger.get_cell(&their_loc).map_or(false, |theirs| {
-                // make sure that it's not the case that an internal edge to this subgrid is a bad edge in the larger grid
-                my_cell.is_compatible(&theirs)
-                    && !snapshot.droplets.values().any(|droplet| {
-                        let corner1 = droplet.location;
-                        let corner2 = &droplet.location + &droplet.dimensions;
-                        their_loc.min_distance_to_box(corner1, corner2) <= 0
-                    })
-                    && !(self.get_cell(&loc.south()).is_some()
-                        && bad_edges.contains(&(their_loc, their_loc.south())))
-                    && !(self.get_cell(&loc.east()).is_some()
-                        && bad_edges.contains(&(their_loc, their_loc.east())))
-            })
-        })
-    }
-
-    fn mapping_into_other_from_offset(
-        &self,
-        offset: Location,
-        _bigger: &Self,
-    ) -> Map<Location, Location> {
-        // assert!(self.is_compatible_within(offset, bigger));
-
-        let mut map = Map::new();
-
-        for (loc, _) in self.locations() {
-            map.insert(loc, &loc + &offset);
-        }
-
-        map
-    }
-
-    pub fn place(
-        &self,
-        smaller: &Self,
-        snapshot: &Snapshot,
-        bad_edges: &Set<(Location, Location)>,
-    ) -> Option<Map<Location, Location>> {
-        let offset_found = self
-            .vec
-            .iter()
-            .enumerate()
-            .flat_map(move |(i, row)| {
-                (0..row.len()).map(move |j| Location {
-                    y: i as i32,
-                    x: j as i32,
-                })
-            })
-            .find(|&offset| smaller.is_compatible_within(offset, self, snapshot, bad_edges));
-
-        let result =
-            offset_found.map(|offset| smaller.mapping_into_other_from_offset(offset, self));
-
-        // verify the mapping by checking that each space is far enough away from the droplets
-        if let Some(mapping) = result.as_ref() {
-            for droplet in snapshot.droplets.values() {
-                let corner1 = droplet.location;
-                let corner2 = &droplet.location + &droplet.dimensions;
-                for loc in mapping.values() {
-                    assert!(loc.min_distance_to_box(corner1, corner2) > 0);
-                }
-            }
-        };
-
-        result
-    }
-
-=======
->>>>>>> 9d2d8b38
     pub fn from_function<F>(mut f: F, height: usize, width: usize) -> Grid
     where
         F: FnMut(Location) -> Option<Electrode>,
@@ -353,23 +262,23 @@
     }
 }
 
-// impl Serialize for Grid {
-//     fn serialize<S>(&self, serializer: S) -> Result<S::Ok, S::Error>
-//     where
-//         S: Serializer,
-//     {
-//         self.to_parsed_grid().serialize(serializer)
-//     }
-// }
-
-// impl<'de> Deserialize<'de> for Grid {
-//     fn deserialize<D>(deserializer: D) -> Result<Self, D::Error>
-//     where
-//         D: Deserializer<'de>,
-//     {
-//         ParsedGrid::deserialize(deserializer).map(|pg| pg.to_grid())
-//     }
-// }
+impl Serialize for Grid {
+    fn serialize<S>(&self, serializer: S) -> Result<S::Ok, S::Error>
+    where
+        S: Serializer,
+    {
+        self.to_parsed_grid().serialize(serializer)
+    }
+}
+
+impl<'de> Deserialize<'de> for Grid {
+    fn deserialize<D>(deserializer: D) -> Result<Self, D::Error>
+    where
+        D: Deserializer<'de>,
+    {
+        ParsedGrid::deserialize(deserializer).map(|pg| pg.to_grid())
+    }
+}
 
 // #[cfg(test)]
 // pub mod tests {
