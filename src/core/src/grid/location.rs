--- conflicted
+++ resolved
@@ -195,28 +195,6 @@
                 (*k, vv)
             })
             .collect()
-<<<<<<< HEAD
-    }
-
-    type Pt = (i32, i32);
-    fn dist_to_box(p: Pt, c1: Pt, c2: Pt) -> i32 {
-        Location { y: p.0, x: p.1 }
-            .min_distance_to_box(Location { y: c1.0, x: c1.1 }, Location { y: c2.0, x: c2.1 })
-    }
-
-    #[test]
-    fn test_min_distance_to_box() {
-        assert_eq!(dist_to_box((0, 0), (1, 1), (2, 2)), 0);
-        assert_eq!(dist_to_box((1, 1), (1, 1), (2, 2)), -1);
-        assert_eq!(dist_to_box((0, 0), (2, 2), (3, 3)), 2);
-        assert_eq!(dist_to_box((1, 0), (2, 2), (3, 3)), 1);
-
-        // the point intersects with the right side of the box
-        assert_eq!(dist_to_box((0, 2), (1, 1), (2, 2)), 0);
-        assert_eq!(dist_to_box((1, 2), (1, 1), (2, 2)), 0);
-        assert_eq!(dist_to_box((2, 2), (1, 1), (2, 2)), 0);
-=======
->>>>>>> 9d2d8b38
     }
 
     #[test]
